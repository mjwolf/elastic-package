// Copyright Elasticsearch B.V. and/or licensed to Elasticsearch B.V. under one
// or more contributor license agreements. Licensed under the Elastic License;
// you may not use this file except in compliance with the Elastic License.

package tui

import (
	"errors"
	"fmt"
	"os"
	"path/filepath"
	"regexp"
	"strings"

	"github.com/Masterminds/semver/v3"
	tea "github.com/charmbracelet/bubbletea"
	"github.com/charmbracelet/lipgloss"

	"github.com/elastic/elastic-package/internal/install"
)

// Question represents a single prompt question
type Question struct {
	Name     string
	Prompt   Prompt
	Validate ValidatorFunc
}

// Prompt interface for different prompt types
type Prompt interface {
	Render() string
	Update(msg tea.Msg) (Prompt, tea.Cmd)
	Value() interface{}
	Message() string
	Default() interface{}
}

// ValidatorFunc function type for validation
type ValidatorFunc func(interface{}) error

// ANSI 16 color constants
const (
	ansiBlack         = lipgloss.Color("0")
	ansiRed           = lipgloss.Color("1")
	ansiGreen         = lipgloss.Color("2")
	ansiYellow        = lipgloss.Color("3")
	ansiBlue          = lipgloss.Color("4")
	ansiMagenta       = lipgloss.Color("5")
	ansiCyan          = lipgloss.Color("6")
	ansiWhite         = lipgloss.Color("7")
	ansiBrightBlack   = lipgloss.Color("8") // Gray
	ansiBrightRed     = lipgloss.Color("9")
	ansiBrightGreen   = lipgloss.Color("10")
	ansiBrightYellow  = lipgloss.Color("11")
	ansiBrightBlue    = lipgloss.Color("12")
	ansiBrightMagenta = lipgloss.Color("13")
	ansiBrightCyan    = lipgloss.Color("14")
	ansiBrightWhite   = lipgloss.Color("15")
)

var (
<<<<<<< HEAD
	focusedStyle    lipgloss.Style
	blurredStyle    lipgloss.Style
	errorStyle      lipgloss.Style
	helpStyle       lipgloss.Style
	selectedStyle   lipgloss.Style
	unselectedStyle lipgloss.Style

	// Console output styles for consistent coloring across the application
	warningStyle lipgloss.Style
	infoStyle    lipgloss.Style
	successStyle lipgloss.Style
)

// Initialize styles based on color support
func init() {
	if colorSupported() {
		// Color mode: use colors
		focusedStyle = lipgloss.NewStyle().Foreground(getColor(ansiBrightMagenta)).Bold(true)
		blurredStyle = lipgloss.NewStyle().Foreground(getColor(ansiBrightBlack))
		errorStyle = lipgloss.NewStyle().Foreground(getColor(ansiBrightRed))
		helpStyle = lipgloss.NewStyle().Foreground(getColor(ansiBrightBlack))
		selectedStyle = lipgloss.NewStyle().Foreground(getColor(ansiBrightGreen)).Bold(true)
		unselectedStyle = lipgloss.NewStyle().Foreground(getColor(ansiBrightBlack))

		// Console output styles
		warningStyle = lipgloss.NewStyle().Foreground(getColor(ansiYellow))
		infoStyle = lipgloss.NewStyle().Foreground(getColor(ansiCyan))
		successStyle = lipgloss.NewStyle().Foreground(getColor(ansiGreen)).Bold(true)
	} else {
		// NO_COLOR mode: use text formatting only
		focusedStyle = lipgloss.NewStyle().Bold(true)
		blurredStyle = lipgloss.NewStyle()
		errorStyle = lipgloss.NewStyle().Bold(true)
		helpStyle = lipgloss.NewStyle()
		selectedStyle = lipgloss.NewStyle().Bold(true)
		unselectedStyle = lipgloss.NewStyle()

		// Console output styles (NO_COLOR mode)
		warningStyle = lipgloss.NewStyle()
		infoStyle = lipgloss.NewStyle()
		successStyle = lipgloss.NewStyle().Bold(true)
	}
}

=======
	focusedStyle    = lipgloss.NewStyle().Foreground(ansiBrightMagenta).Bold(true)
	blurredStyle    = lipgloss.NewStyle().Foreground(ansiBrightBlack)
	errorStyle      = lipgloss.NewStyle().Foreground(ansiBrightRed)
	helpStyle       = lipgloss.NewStyle().Foreground(ansiBrightBlack)
	selectedStyle   = lipgloss.NewStyle().Foreground(ansiBrightGreen).Bold(true)
	unselectedStyle = lipgloss.NewStyle().Foreground(ansiBrightBlack)
)

>>>>>>> 8b5b4874
// ComposeValidators combines multiple validators
func ComposeValidators(validators ...ValidatorFunc) ValidatorFunc {
	return func(val interface{}) error {
		for _, validator := range validators {
			if err := validator(val); err != nil {
				return err
			}
		}
		return nil
	}
}

// Required validator
func Required(val interface{}) error {
	switch v := val.(type) {
	case string:
		if strings.TrimSpace(v) == "" {
			return fmt.Errorf("this field is required")
		}
	case []string:
		if len(v) == 0 {
			return fmt.Errorf("at least one option must be selected")
		}
	}
	return nil
}

// Validation patterns
var (
	githubOwnerRegexp = regexp.MustCompile(`^(([a-zA-Z0-9-_]+)|([a-zA-Z0-9-_]+\/[a-zA-Z0-9-_]+))$`)

	packageNameRegexp    = regexp.MustCompile(`^[a-z0-9_]+$`)
	dataStreamNameRegexp = regexp.MustCompile(`^([a-z0-9]{2}|[a-z0-9][a-z0-9_]+[a-z0-9])$`)
)

// Validator struct for package and data stream validation
type Validator struct {
	Cwd string
}

// PackageDoesNotExist function checks if the package hasn't been already created.
func (v Validator) PackageDoesNotExist(val interface{}) error {
	baseDir, ok := val.(string)
	if !ok {
		return errors.New("string type expected")
	}
	_, err := os.Stat(filepath.Join(v.Cwd, baseDir))
	if err == nil {
		return fmt.Errorf(`package "%s" already exists`, baseDir)
	}
	return nil
}

// DataStreamDoesNotExist function checks if the package doesn't contain the data stream.
func (v Validator) DataStreamDoesNotExist(val interface{}) error {
	name, ok := val.(string)
	if !ok {
		return errors.New("string type expected")
	}

	dataStreamDir := filepath.Join(v.Cwd, "data_stream", name)
	_, err := os.Stat(dataStreamDir)
	if err == nil {
		return fmt.Errorf(`data stream "%s" already exists`, name)
	}
	return nil
}

// Semver function checks if the value is a correct semver.
func (v Validator) Semver(val interface{}) error {
	ver, ok := val.(string)
	if !ok {
		return errors.New("string type expected")
	}
	_, err := semver.NewVersion(ver)
	if err != nil {
		return fmt.Errorf("can't parse value as proper semver: %w", err)
	}
	return nil
}

// Constraint function checks if the value is a correct version constraint.
func (v Validator) Constraint(val interface{}) error {
	c, ok := val.(string)
	if !ok {
		return errors.New("string type expected")
	}
	_, err := semver.NewConstraint(c)
	if err != nil {
		return fmt.Errorf("can't parse value as proper constraint: %w", err)
	}
	return nil
}

// GithubOwner function checks if the Github owner is valid (team or user)
func (v Validator) GithubOwner(val interface{}) error {
	githubOwner, ok := val.(string)
	if !ok {
		return errors.New("string type expected")
	}

	if !githubOwnerRegexp.MatchString(githubOwner) {
		return fmt.Errorf("value doesn't match the regular expression (organization/group or username): %s", githubOwnerRegexp.String())
	}
	return nil
}

// PackageName validates package names
func (v Validator) PackageName(val interface{}) error {
	packageName, ok := val.(string)
	if !ok {
		return errors.New("string type expected")
	}

	if !packageNameRegexp.MatchString(packageName) {
		return fmt.Errorf("value doesn't match the regular expression (package name): %s", packageNameRegexp.String())
	}
	return nil
}

// DataStreamName validates data stream names
func (v Validator) DataStreamName(val interface{}) error {
	dataStreamFolderName, ok := val.(string)
	if !ok {
		return errors.New("string type expected")
	}

	if !dataStreamNameRegexp.MatchString(dataStreamFolderName) {
		return fmt.Errorf("value doesn't match the regular expression (datastream name): %s", dataStreamNameRegexp.String())
	}
	return nil
}

// DefaultKibanaVersionConditionValue function returns a constraint
func DefaultKibanaVersionConditionValue() string {
	ver := semver.MustParse(install.DefaultStackVersion)
	v, _ := ver.SetPrerelease("")
	return "^" + v.String()
<<<<<<< HEAD
}

// Console output style functions for consistent coloring across the application
// These respect the NO_COLOR environment variable and provide consistent styling

// Warning renders text in warning color
func Warning(text string) string {
	return warningStyle.Render(text)
}

// Info renders text in info color
func Info(text string) string {
	return infoStyle.Render(text)
}

// Success renders text in success color
func Success(text string) string {
	return successStyle.Render(text)
}

// Error renders text in error color
func Error(text string) string {
	return errorStyle.Render(text)
}

// Compile-time interface checks to ensure all prompt types implement the Prompt interface
var (
	_ Prompt = &Input{}
	_ Prompt = &Select{}
	_ Prompt = &Confirm{}
	_ Prompt = &MultiSelect{}
	_ Prompt = &TextArea{}
)
=======
}
>>>>>>> 8b5b4874
<|MERGE_RESOLUTION|>--- conflicted
+++ resolved
@@ -59,61 +59,19 @@
 )
 
 var (
-<<<<<<< HEAD
-	focusedStyle    lipgloss.Style
-	blurredStyle    lipgloss.Style
-	errorStyle      lipgloss.Style
-	helpStyle       lipgloss.Style
-	selectedStyle   lipgloss.Style
-	unselectedStyle lipgloss.Style
-
-	// Console output styles for consistent coloring across the application
-	warningStyle lipgloss.Style
-	infoStyle    lipgloss.Style
-	successStyle lipgloss.Style
-)
-
-// Initialize styles based on color support
-func init() {
-	if colorSupported() {
-		// Color mode: use colors
-		focusedStyle = lipgloss.NewStyle().Foreground(getColor(ansiBrightMagenta)).Bold(true)
-		blurredStyle = lipgloss.NewStyle().Foreground(getColor(ansiBrightBlack))
-		errorStyle = lipgloss.NewStyle().Foreground(getColor(ansiBrightRed))
-		helpStyle = lipgloss.NewStyle().Foreground(getColor(ansiBrightBlack))
-		selectedStyle = lipgloss.NewStyle().Foreground(getColor(ansiBrightGreen)).Bold(true)
-		unselectedStyle = lipgloss.NewStyle().Foreground(getColor(ansiBrightBlack))
+		focusedStyle = lipgloss.NewStyle().Foreground(ansiBrightMagenta).Bold(true)
+		blurredStyle = lipgloss.NewStyle().Foreground(ansiBrightBlack)
+		errorStyle = lipgloss.NewStyle().Foreground(ansiBrightRed)
+		helpStyle = lipgloss.NewStyle().Foreground(ansiBrightBlack)
+		selectedStyle = lipgloss.NewStyle().Foreground(ansiBrightGreen).Bold(true)
+		unselectedStyle = lipgloss.NewStyle().Foreground(ansiBrightBlack)
 
 		// Console output styles
-		warningStyle = lipgloss.NewStyle().Foreground(getColor(ansiYellow))
-		infoStyle = lipgloss.NewStyle().Foreground(getColor(ansiCyan))
-		successStyle = lipgloss.NewStyle().Foreground(getColor(ansiGreen)).Bold(true)
-	} else {
-		// NO_COLOR mode: use text formatting only
-		focusedStyle = lipgloss.NewStyle().Bold(true)
-		blurredStyle = lipgloss.NewStyle()
-		errorStyle = lipgloss.NewStyle().Bold(true)
-		helpStyle = lipgloss.NewStyle()
-		selectedStyle = lipgloss.NewStyle().Bold(true)
-		unselectedStyle = lipgloss.NewStyle()
-
-		// Console output styles (NO_COLOR mode)
-		warningStyle = lipgloss.NewStyle()
-		infoStyle = lipgloss.NewStyle()
-		successStyle = lipgloss.NewStyle().Bold(true)
-	}
-}
-
-=======
-	focusedStyle    = lipgloss.NewStyle().Foreground(ansiBrightMagenta).Bold(true)
-	blurredStyle    = lipgloss.NewStyle().Foreground(ansiBrightBlack)
-	errorStyle      = lipgloss.NewStyle().Foreground(ansiBrightRed)
-	helpStyle       = lipgloss.NewStyle().Foreground(ansiBrightBlack)
-	selectedStyle   = lipgloss.NewStyle().Foreground(ansiBrightGreen).Bold(true)
-	unselectedStyle = lipgloss.NewStyle().Foreground(ansiBrightBlack)
-)
-
->>>>>>> 8b5b4874
+		warningStyle = lipgloss.NewStyle().Foreground(ansiYellow)
+		infoStyle = lipgloss.NewStyle().Foreground(ansiCyan)
+		successStyle = lipgloss.NewStyle().Foreground(ansiGreen).Bold(true)
+)
+
 // ComposeValidators combines multiple validators
 func ComposeValidators(validators ...ValidatorFunc) ValidatorFunc {
 	return func(val interface{}) error {
@@ -252,11 +210,7 @@
 	ver := semver.MustParse(install.DefaultStackVersion)
 	v, _ := ver.SetPrerelease("")
 	return "^" + v.String()
-<<<<<<< HEAD
-}
-
-// Console output style functions for consistent coloring across the application
-// These respect the NO_COLOR environment variable and provide consistent styling
+}
 
 // Warning renders text in warning color
 func Warning(text string) string {
@@ -277,15 +231,3 @@
 func Error(text string) string {
 	return errorStyle.Render(text)
 }
-
-// Compile-time interface checks to ensure all prompt types implement the Prompt interface
-var (
-	_ Prompt = &Input{}
-	_ Prompt = &Select{}
-	_ Prompt = &Confirm{}
-	_ Prompt = &MultiSelect{}
-	_ Prompt = &TextArea{}
-)
-=======
-}
->>>>>>> 8b5b4874
